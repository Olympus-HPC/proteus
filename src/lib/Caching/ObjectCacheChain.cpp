//===-- ObjectCacheChain.cpp -- Object cache chain implementation --===//
//
// Part of the Proteus Project, under the Apache License v2.0 with LLVM
// Exceptions. See https://llvm.org/LICENSE.txt for license information.
// SPDX-License-Identifier: Apache-2.0 WITH LLVM-exception
//
//===----------------------------------------------------------------------===//
//
//===----------------------------------------------------------------------===//

#include "proteus/Caching/ObjectCacheChain.hpp"

#include "proteus/Caching/StorageCache.hpp"
#ifdef PROTEUS_ENABLE_MPI
#include "proteus/Caching/MPISharedStorageCache.hpp"
#endif
#include "proteus/Config.hpp"
#include "proteus/Logger.hpp"
#include "proteus/TimeTracing.hpp"
#include "proteus/Utils.h"

#include <llvm/ADT/SmallVector.h>
#include <llvm/ADT/StringRef.h>
#include <llvm/Support/MemoryBuffer.h>

#include <algorithm>
#include <cctype>

namespace proteus {

ObjectCacheChain::ObjectCacheChain(const std::string &Label)
    : Label(Label), DistributedRank(getDistributedRank()) {
  buildFromConfig(Config::get().ProteusObjectCacheChain);
}

void ObjectCacheChain::buildFromConfig(const std::string &ConfigStr) {
  // Parse comma-separated list of cache names.
  StringRef ConfigRef(ConfigStr);
  SmallVector<StringRef, 4> CacheNames;
  ConfigRef.split(CacheNames, ',', /*MaxSplit=*/-1, /*KeepEmpty=*/false);

  for (const auto &Name : CacheNames) {
    std::string TrimmedName = Name.trim().str();
    if (auto Cache = createCache(TrimmedName)) {
      addCache(std::move(Cache));
      if (Config::get().ProteusTraceOutput >= 1) {
        Logger::trace("[ObjectCacheChain] Added cache level: " + TrimmedName +
                      "\n");
      }
    }
  }

  if (Config::get().ProteusTraceOutput >= 1) {
    std::string ChainDesc = "[ObjectCacheChain] Chain for " + Label + ": ";
    for (size_t I = 0; I < Caches.size(); ++I) {
      if (I > 0)
        ChainDesc += " -> ";
      ChainDesc += Caches[I]->getName();
    }
    ChainDesc += "\n";
    Logger::trace(ChainDesc);
  }
}

std::unique_ptr<ObjectCache>
ObjectCacheChain::createCache(const std::string &Name) {
  // Normalize name to lowercase.
  std::string LowerName = Name;
  std::transform(LowerName.begin(), LowerName.end(), LowerName.begin(),
                 [](unsigned char C) { return std::tolower(C); });

  if (LowerName == "storage") {
    return std::make_unique<StorageCache>(Label);
  }

<<<<<<< HEAD
#ifdef PROTEUS_ENABLE_MPI
  if (LowerName == "mpi-storage") {
    return std::make_unique<MPISharedStorageCache>(Label);
  }
#endif

  PROTEUS_FATAL_ERROR("Unknown cache type: " + Name);
=======
  reportFatalError("Unknown cache type: " + Name);
>>>>>>> 153c2209
  return nullptr;
}

void ObjectCacheChain::addCache(std::unique_ptr<ObjectCache> Cache) {
  if (Cache) {
    Caches.push_back(std::move(Cache));
  }
}

void ObjectCacheChain::promoteToLevel(const HashT &HashValue,
                                      const CacheEntry &Entry, size_t Level) {
  for (size_t J = 0; J < Level; ++J) {
    Caches[J]->store(HashValue, Entry);
  }
}

std::unique_ptr<CompiledLibrary>
ObjectCacheChain::lookup(const HashT &HashValue) {
  TIMESCOPE("ObjectCacheChain::lookup");

  // Search from fastest (index 0) to slowest.
  for (size_t I = 0; I < Caches.size(); ++I) {
    if (auto Result = Caches[I]->lookup(HashValue)) {
      // Populate higher-level caches with the found entry.
      if (I > 0) {
        if (Result->isStaticObject()) {
          promoteToLevel(
              HashValue,
              CacheEntry::staticObject(Result->ObjectModule->getMemBufferRef()),
              I);
        } else if (Result->isSharedObject()) {
          // Read the .so file and promote to higher-level caches.
          auto Buf = MemoryBuffer::getFileAsStream(Result->DynLibPath);
          if (Buf) {
            promoteToLevel(HashValue,
                           CacheEntry::sharedObject((*Buf)->getMemBufferRef()),
                           I);
          }
        }
      }

      if (Config::get().ProteusTraceOutput >= 1) {
        Logger::trace("[ObjectCacheChain] Hit at level " + std::to_string(I) +
                      " (" + Caches[I]->getName() + ") for hash " +
                      HashValue.toString() + "\n");
      }

      return Result;
    }
  }

  return nullptr;
}

void ObjectCacheChain::store(const HashT &HashValue, const CacheEntry &Entry) {
  TIMESCOPE("ObjectCacheChain::store");

  for (auto &Cache : Caches) {
    Cache->store(HashValue, Entry);
  }
}

void ObjectCacheChain::printStats() {
  printf("[proteus][%s] ObjectCacheChain rank %s with %zu level(s):\n",
         Label.c_str(), DistributedRank.c_str(), Caches.size());
  for (auto &Cache : Caches) {
    Cache->printStats();
  }
}

void ObjectCacheChain::finalize() {
  for (auto &Cache : Caches) {
    Cache->finalize();
  }
}

} // namespace proteus<|MERGE_RESOLUTION|>--- conflicted
+++ resolved
@@ -73,17 +73,13 @@
     return std::make_unique<StorageCache>(Label);
   }
 
-<<<<<<< HEAD
 #ifdef PROTEUS_ENABLE_MPI
   if (LowerName == "mpi-storage") {
     return std::make_unique<MPISharedStorageCache>(Label);
   }
 #endif
 
-  PROTEUS_FATAL_ERROR("Unknown cache type: " + Name);
-=======
   reportFatalError("Unknown cache type: " + Name);
->>>>>>> 153c2209
   return nullptr;
 }
 
