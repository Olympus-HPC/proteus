//===-- Utils.h -- Utilities header --===//
//
// Part of the Proteus Project, under the Apache License v2.0 with LLVM
// Exceptions. See https://llvm.org/LICENSE.txt for license information.
// SPDX-License-Identifier: Apache-2.0 WITH LLVM-exception
//
//===----------------------------------------------------------------------===//
//
//===----------------------------------------------------------------------===//

#ifndef PROTEUS_UTILS_H
#define PROTEUS_UTILS_H

<<<<<<< HEAD
#include <filesystem>
#include <string>
=======
#include "proteus/Error.h"
#include "proteus/Logger.hpp"
#include "proteus/TimeTracing.hpp"
>>>>>>> 153c2209

#include <llvm/ADT/Twine.h>
#include <llvm/Support/SourceMgr.h>

#include <string>

template <typename T>
inline void saveToFile(llvm::StringRef Filepath, T &&Data) {
  std::error_code EC;
  llvm::raw_fd_ostream Out(Filepath, EC);
  if (EC)
<<<<<<< HEAD
    PROTEUS_FATAL_ERROR("Cannot open file " + Filepath);
=======
    proteus::reportFatalError("Cannot open file" + Filepath);
>>>>>>> 153c2209
  Out << Data;
  Out.close();
}

// Write to temp file first, then rename so readers never see a partial file.
template <typename T>
void saveToFileAtomic(llvm::StringRef Filepath, T &&Data) {
  std::string TempPath = Filepath.str() + ".tmp";

  std::error_code EC;
  llvm::raw_fd_ostream Out(TempPath, EC);
  if (EC)
    PROTEUS_FATAL_ERROR("Cannot open file " + TempPath);
  Out << Data;
  Out.close();

  std::filesystem::rename(TempPath, Filepath.str());
}

inline std::string getDistributedRank() {
  // Try commonly used environment variables to get the rank in distributed
  // runs.
  const char *Id = nullptr;

  // MPICH, Intel MPI, MVAPICH.
  if (!Id)
    Id = std::getenv("PMI_RANK");
  if (!Id)
    Id = std::getenv("MPI_RANK");

  // Open MPI.
  if (!Id)
    Id = std::getenv("OMPI_COMM_WORLD_RANK");

  // SLURM (if using srun).
  if (!Id)
    Id = std::getenv("SLURM_PROCID");

  // PBS/Torque.
  if (!Id)
    Id = std::getenv("PBS_TASKNUM");

  if (Id) {
    return std::string(Id);
  }

  // Fallback for non-distributed execution.
  return "0";
}

#if PROTEUS_ENABLE_HIP
#include "proteus/UtilsHIP.h"
#endif

#if PROTEUS_ENABLE_CUDA
#include "proteus/UtilsCUDA.h"
#endif

#endif<|MERGE_RESOLUTION|>--- conflicted
+++ resolved
@@ -11,14 +11,11 @@
 #ifndef PROTEUS_UTILS_H
 #define PROTEUS_UTILS_H
 
-<<<<<<< HEAD
 #include <filesystem>
 #include <string>
-=======
 #include "proteus/Error.h"
 #include "proteus/Logger.hpp"
 #include "proteus/TimeTracing.hpp"
->>>>>>> 153c2209
 
 #include <llvm/ADT/Twine.h>
 #include <llvm/Support/SourceMgr.h>
@@ -30,11 +27,7 @@
   std::error_code EC;
   llvm::raw_fd_ostream Out(Filepath, EC);
   if (EC)
-<<<<<<< HEAD
-    PROTEUS_FATAL_ERROR("Cannot open file " + Filepath);
-=======
     proteus::reportFatalError("Cannot open file" + Filepath);
->>>>>>> 153c2209
   Out << Data;
   Out.close();
 }
